--- conflicted
+++ resolved
@@ -56,12 +56,8 @@
 * If you see `too many arguments in call to mainScope.LookupParent` while installing gore,
   run `go get -u golang.org/x/tools/go/types`.
 * gore runs code using `go run` for each input. If you have entered time-consuming code,
-<<<<<<< HEAD
-  gore will run it for each input and take some time.
+  gore will run it for each input and take some time. Also errors shows the line where the actual code run is. 
 * To import a local package, first fetch it with `go get my/package`, then `:import` will work properly
-=======
-  gore will run it for each input and take some time. Also errors shows the line where the actual code run is. 
->>>>>>> 60efe1ad
 
 == TODO
 
